--- conflicted
+++ resolved
@@ -5,15 +5,11 @@
 using System.Runtime.Serialization;
 using System.Text;
 using VerbNurbsSharp.Core;
-using Newtonsoft.Json;
 
 namespace VerbNurbsSharp.Geometry
 {
     public class NurbsCurve : Serializable<NurbsCurve>, ICurve, IEquatable<NurbsCurve>
     {
-<<<<<<< HEAD
-        public override NurbsCurve FromJson(string s)
-=======
         /// <summary>
         /// A simple data structure representing a NURBS curve.
         /// NurbsCurve does no checks for legality. You can use <see cref="VerbNurbsSharp.Evaluation.Check"/> for that.
@@ -78,14 +74,10 @@
         // ToDo Implement the async method.
 
         public void GetObjectData(SerializationInfo info, StreamingContext context)
->>>>>>> 284c0bcd
         {
             throw new System.NotImplementedException();
         }
 
-<<<<<<< HEAD
-        public override string ToJson() => JsonConvert.SerializeObject(this);
-=======
         public NurbsCurve AsNurbs()
         {
             throw new System.NotImplementedException();
@@ -126,6 +118,5 @@
 
             return stringBuilder.ToString();
         }
->>>>>>> 284c0bcd
     }
 }