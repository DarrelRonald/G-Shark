--- conflicted
+++ resolved
@@ -52,39 +52,9 @@
             return mid;
         }
 
-<<<<<<< HEAD
-        public static List<Vector> Homogenize1d(List<Vector> controlPoints, List<double> weights)
-=======
-        /// <summary>
-        /// Transform a 1d array of points into their homogeneous equivalents
-        /// </summary>
-        /// <param name="controlPoints">1d array of control points, (actually a 2d array of size (m x dim) )</param>
-        /// <param name="weights">array of control point weights, the same size as the array of control points (m x 1)</param>
-        /// <returns>
-        /// 1d array of control points where each point is (wi*pi,  i) where wi
-        ///i the ith control point weight and pi is the ith control point,
-        ///hence the dimension of the point is dim + 1
-        ///</returns>
-        public static List<Point> Homogenize1d(List<Point> pts, List<double> weights = null)
->>>>>>> 73b3333d
+        public static List<Point> Homogenize1d(List<Point> controlPoints, List<double> weights)
         {
-            var rows = pts.Count;
-            var dim = pts[0].Count;
-            var homoPts = new List<Point>();
-            double wt = 0.0;
-            Point refPt = new Point();
-            weights = weights != null ? weights : Sets.RepeatData(1.0d, pts.Count);
-            for (int i = 0; i < rows; i++)
-            {
-                var pt = new Point();
-                refPt = pts[i];
-                wt = weights[i];
-                for (int k = 0; k < dim; k++)
-                    pt.Add(refPt[k] * wt);
-                pt.Add(wt);
-                homoPts.Add(pt);
-            }
-            return homoPts;
+            throw new NotImplementedException();
         }
     }
 }